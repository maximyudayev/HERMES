############
#
# Copyright (c) 2024 Maxim Yudayev and KU Leuven eMedia Lab
#
# Permission is hereby granted, free of charge, to any person obtaining a copy
# of this software and associated documentation files (the "Software"), to deal
# in the Software without restriction, including without limitation the rights
# to use, copy, modify, merge, publish, distribute, sublicense, and/or sell
# copies of the Software, and to permit persons to whom the Software is
# furnished to do so, subject to the following conditions:
#
# The above copyright notice and this permission notice shall be included in all
# copies or substantial portions of the Software.
#
# THE SOFTWARE IS PROVIDED "AS IS", WITHOUT WARRANTY OF ANY KIND, EXPRESS OR
# IMPLIED, INCLUDING BUT NOT LIMITED TO THE WARRANTIES OF MERCHANTABILITY,
# FITNESS FOR A PARTICULAR PURPOSE AND NONINFRINGEMENT. IN NO EVENT SHALL THE
# AUTHORS OR COPYRIGHT HOLDERS BE LIABLE FOR ANY CLAIM, DAMAGES OR OTHER
# LIABILITY, WHETHER IN AN ACTION OF CONTRACT, TORT OR OTHERWISE, ARISING FROM,
# OUT OF OR IN CONNECTION WITH THE SOFTWARE OR THE USE OR OTHER DEALINGS IN THE
# SOFTWARE.
#
# Created 2024-2025 for the KU Leuven AidWear, AidFOG, and RevalExo projects
# by Maxim Yudayev [https://yudayev.com].
#
# ############

import queue
import threading
from typing import Any, Callable
import xsensdeviceapi as xda

from utils.datastructures import NonOverflowingCounterAlignedFifoBuffer
from utils.time_utils import get_time


class AwindaDataCallback(xda.XsCallback): # type: ignore
  def __init__(self,
               on_each_packet_received: Callable[[float, Any, Any], None]):
    super().__init__()
    self._on_each_packet_received = on_each_packet_received


  # How are interpolated packets for previous time steps provided?
  def onLiveDataAvailable(self, device, packet):
    self._on_each_packet_received(get_time(), device, packet)


class AwindaConnectivityCallback(xda.XsCallback): # type: ignore
  def __init__(self,
               on_wireless_device_connected: Callable[[Any], None]):
    super().__init__()
    self._on_wireless_device_connected = on_wireless_device_connected


  def onConnectivityChanged(self, dev, newState):
    # TODO: add additional logic in case devices disconnect, etc.
    if newState == xda.XCS_Wireless: # type: ignore
      self._on_wireless_device_connected(dev)


class XsensFacade:
  def __init__(self,
               device_mapping: dict[str, str],
               radio_channel: int,
               sampling_rate_hz: int,
               timesteps_before_stale: int = 100) -> None:
    # Queue used to synchronize current main thread and callback handler thread listening 
    #   to device connections when all expected devices connected before continuing
    self._is_all_connected_queue = queue.Queue(maxsize=1)
    self._device_connection_status = dict.fromkeys(list(device_mapping.values()), False)
    self._radio_channel = radio_channel
    self._sampling_rate_hz = sampling_rate_hz
    self._is_keep_data = False
    self._buffer = NonOverflowingCounterAlignedFifoBuffer(keys=device_mapping.values(),
                                                          timesteps_before_stale=timesteps_before_stale,
                                                          num_bits_timestamp=16)
    self._packet_queue = queue.Queue()
    self._is_more = True

  def on_each_packet_received(self, toa_s, device, packet) -> None:
      if self._is_keep_data:
        device_id: str = str(device.deviceId())
        acc = packet.calibratedAcceleration()
        gyr = packet.calibratedGyroscopeData()
        mag = packet.calibratedMagneticField()
        quaternion = packet.orientationQuaternion()
        timestamp = packet.sampleTimeFine()
        counter = packet.packetCounter()
        data = {
          "device_id":            device_id,
          "acc":                  acc,
          "gyr":                  gyr,
          "mag":                  mag,
          "quaternion":           quaternion,
          "toa_s":                toa_s,
          "timestamp":            timestamp,
          "counter_onboard":      counter,
        }
        self._packet_queue.put({"key": device_id, "data": data, "counter": counter})

  def initialize(self) -> bool:
    self._is_measuring = True
    self._control = xda.XsControl.construct() # type: ignore
    port_info_array = xda.XsScanner.scanPorts() # type: ignore

    # Open the detected devices and pick the Awinda station
    try:
      master_port_info = next((port for port in port_info_array if port.deviceId().isWirelessMaster()))
    except Exception as _:
      return False

    if not self._control.openPort(master_port_info.portName(), master_port_info.baudrate()):
      return False
    
    # Get the device object
    self._master_device = self._control.device(master_port_info.deviceId())
    if not self._master_device:
      return False

    def on_wireless_device_connected(dev) -> None:
      device_id: str = str(dev.deviceId())
      self._device_connection_status[device_id] = True
      print("Connected to %s"%device_id, flush=True)
      if all(self._device_connection_status.values()): self._is_all_connected_queue.put(True)

    

    # Register event handler on the main device
    self._conn_callback = AwindaConnectivityCallback(on_wireless_device_connected=on_wireless_device_connected)
    self._master_device.addCallbackHandler(self._conn_callback)

    # Enable radio to accept connections from the sensors
    if self._master_device.isRadioEnabled():
      if not self._master_device.disableRadio():
        return False
    if not self._master_device.enableRadio(self._radio_channel):
      return False

    # Will block the current thread until the Awinda onConnectivityChanged has changed to XCS_Wireless for all expected devices
    self._is_all_connected_queue.get()

    # Put devices in Config Mode and request desired data and rate
    self._master_device.gotoConfig()
    config_array = xda.XsOutputConfigurationArray() # type: ignore
    # For data that accompanies every packet (timestamp, status, etc.), the selected sample rate will be ignored
    config_array.push_back(xda.XsOutputConfiguration(xda.XDI_PacketCounter, self._sampling_rate_hz)) # type: ignore
    config_array.push_back(xda.XsOutputConfiguration(xda.XDI_SampleTimeFine, self._sampling_rate_hz)) # type: ignore
    config_array.push_back(xda.XsOutputConfiguration(xda.XDI_Acceleration, self._sampling_rate_hz)) # type: ignore
    config_array.push_back(xda.XsOutputConfiguration(xda.XDI_RateOfTurn, self._sampling_rate_hz)) # type: ignore
    config_array.push_back(xda.XsOutputConfiguration(xda.XDI_MagneticField, self._sampling_rate_hz)) # type: ignore # NOTE: also has XDI_MagneticFieldCorrected
    config_array.push_back(xda.XsOutputConfiguration(xda.XDI_Quaternion, self._sampling_rate_hz)) # type: ignore
    
    if not self._master_device.setOutputConfiguration(config_array):
      print("Could not configure the Awinda master device. Aborting.", flush=True)
      return False

    # Funnels packets from the background thread-facing interleaved Queue of async packets, 
    #   into aligned Deque datastructure.
    def funnel_packets(packet_queue: queue.Queue, timeout: float = 5.0):
      while True:
<<<<<<< HEAD
        if not self._is_keep_data: continue
        else:
          while True:
            try:
              next_packet = packet_queue.get(timeout=timeout)
              self._buffer.plop(**next_packet)
            except queue.Empty:
              print("No more packets from Movella SDK, flush buffers into the output Queue.", flush=True)
              self._buffer.flush()
              break
          break
=======
        try:
          next_packet = packet_queue.get(timeout=timeout)
          self._buffer.plop(**next_packet)
        except queue.Empty:
          if self._is_more:
            continue
          else:
            print("No more packets from Xsens SDK, flush buffers into the output Queue.", flush=True)
            self._buffer.flush()
            break
>>>>>>> d22f4155

    self._packet_funneling_thread = threading.Thread(target=funnel_packets, args=(self._packet_queue,))

    # Register listener of new data
    self._data_callback = AwindaDataCallback(on_each_packet_received=self.on_each_packet_received)
    self._master_device.addCallbackHandler(self._data_callback)

    # Put all devices connected to the Awinda station into Measurement Mode
    # NOTE: Will begin trigerring the callback and saving data, while awaiting the SYNC signal from the Broker
    if not self._master_device.gotoMeasurement():
      print("Could not set Awinda master to measurement mode. Aborting.", flush=True)
      return False

    self._packet_funneling_thread.start()
    return True


  def keep_data(self) -> None:
    self._is_keep_data = True


  def get_snapshot(self) -> dict[str, dict | None] | None:
    return self._buffer.yeet()


  def cleanup(self) -> None:
    self._control.close()
    self._is_more = False
    self._control.destruct()

  
  def close(self) -> None:
    self._packet_funneling_thread.join()<|MERGE_RESOLUTION|>--- conflicted
+++ resolved
@@ -78,7 +78,33 @@
     self._packet_queue = queue.Queue()
     self._is_more = True
 
-  def on_each_packet_received(self, toa_s, device, packet) -> None:
+
+  def initialize(self) -> bool:
+    self._is_measuring = True
+    self._control = xda.XsControl.construct() # type: ignore
+    port_info_array = xda.XsScanner.scanPorts() # type: ignore
+
+    # Open the detected devices and pick the Awinda station
+    try:
+      master_port_info = next((port for port in port_info_array if port.deviceId().isWirelessMaster()))
+    except Exception as _:
+      return False
+
+    if not self._control.openPort(master_port_info.portName(), master_port_info.baudrate()):
+      return False
+    
+    # Get the device object
+    self._master_device = self._control.device(master_port_info.deviceId())
+    if not self._master_device:
+      return False
+
+    def on_wireless_device_connected(dev) -> None:
+      device_id: str = str(dev.deviceId())
+      self._device_connection_status[device_id] = True
+      print("Connected to %s"%device_id, flush=True)
+      if all(self._device_connection_status.values()): self._is_all_connected_queue.put(True)
+
+    def on_each_packet_received(toa_s, device, packet) -> None:
       if self._is_keep_data:
         device_id: str = str(device.deviceId())
         acc = packet.calibratedAcceleration()
@@ -99,33 +125,6 @@
         }
         self._packet_queue.put({"key": device_id, "data": data, "counter": counter})
 
-  def initialize(self) -> bool:
-    self._is_measuring = True
-    self._control = xda.XsControl.construct() # type: ignore
-    port_info_array = xda.XsScanner.scanPorts() # type: ignore
-
-    # Open the detected devices and pick the Awinda station
-    try:
-      master_port_info = next((port for port in port_info_array if port.deviceId().isWirelessMaster()))
-    except Exception as _:
-      return False
-
-    if not self._control.openPort(master_port_info.portName(), master_port_info.baudrate()):
-      return False
-    
-    # Get the device object
-    self._master_device = self._control.device(master_port_info.deviceId())
-    if not self._master_device:
-      return False
-
-    def on_wireless_device_connected(dev) -> None:
-      device_id: str = str(dev.deviceId())
-      self._device_connection_status[device_id] = True
-      print("Connected to %s"%device_id, flush=True)
-      if all(self._device_connection_status.values()): self._is_all_connected_queue.put(True)
-
-    
-
     # Register event handler on the main device
     self._conn_callback = AwindaConnectivityCallback(on_wireless_device_connected=on_wireless_device_connected)
     self._master_device.addCallbackHandler(self._conn_callback)
@@ -150,7 +149,7 @@
     config_array.push_back(xda.XsOutputConfiguration(xda.XDI_RateOfTurn, self._sampling_rate_hz)) # type: ignore
     config_array.push_back(xda.XsOutputConfiguration(xda.XDI_MagneticField, self._sampling_rate_hz)) # type: ignore # NOTE: also has XDI_MagneticFieldCorrected
     config_array.push_back(xda.XsOutputConfiguration(xda.XDI_Quaternion, self._sampling_rate_hz)) # type: ignore
-    
+
     if not self._master_device.setOutputConfiguration(config_array):
       print("Could not configure the Awinda master device. Aborting.", flush=True)
       return False
@@ -159,19 +158,6 @@
     #   into aligned Deque datastructure.
     def funnel_packets(packet_queue: queue.Queue, timeout: float = 5.0):
       while True:
-<<<<<<< HEAD
-        if not self._is_keep_data: continue
-        else:
-          while True:
-            try:
-              next_packet = packet_queue.get(timeout=timeout)
-              self._buffer.plop(**next_packet)
-            except queue.Empty:
-              print("No more packets from Movella SDK, flush buffers into the output Queue.", flush=True)
-              self._buffer.flush()
-              break
-          break
-=======
         try:
           next_packet = packet_queue.get(timeout=timeout)
           self._buffer.plop(**next_packet)
@@ -182,12 +168,11 @@
             print("No more packets from Xsens SDK, flush buffers into the output Queue.", flush=True)
             self._buffer.flush()
             break
->>>>>>> d22f4155
 
     self._packet_funneling_thread = threading.Thread(target=funnel_packets, args=(self._packet_queue,))
 
     # Register listener of new data
-    self._data_callback = AwindaDataCallback(on_each_packet_received=self.on_each_packet_received)
+    self._data_callback = AwindaDataCallback(on_each_packet_received=on_each_packet_received)
     self._master_device.addCallbackHandler(self._data_callback)
 
     # Put all devices connected to the Awinda station into Measurement Mode
@@ -213,6 +198,6 @@
     self._is_more = False
     self._control.destruct()
 
-  
+
   def close(self) -> None:
     self._packet_funneling_thread.join()