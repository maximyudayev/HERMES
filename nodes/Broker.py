--- conflicted
+++ resolved
@@ -742,13 +742,9 @@
                                                     self._port_backend,
                                                     self._port_frontend,
                                                     self._port_sync_host,
-<<<<<<< HEAD
-                                                    self._port_killsig)) for spec in self._node_specs]
-=======
                                                     self._port_killsig,
                                                     self._external_gui_specs,
                                                     )) for spec in self._node_specs]
->>>>>>> 385d3b26
     for p in self._processes: p.start()
 
 
