############
#
# Copyright (c) 2024 Maxim Yudayev and KU Leuven eMedia Lab
#
# Permission is hereby granted, free of charge, to any person obtaining a copy
# of this software and associated documentation files (the "Software"), to deal
# in the Software without restriction, including without limitation the rights
# to use, copy, modify, merge, publish, distribute, sublicense, and/or sell
# copies of the Software, and to permit persons to whom the Software is
# furnished to do so, subject to the following conditions:
#
# The above copyright notice and this permission notice shall be included in all
# copies or substantial portions of the Software.
#
# THE SOFTWARE IS PROVIDED "AS IS", WITHOUT WARRANTY OF ANY KIND, EXPRESS OR
# IMPLIED, INCLUDING BUT NOT LIMITED TO THE WARRANTIES OF MERCHANTABILITY,
# FITNESS FOR A PARTICULAR PURPOSE AND NONINFRINGEMENT. IN NO EVENT SHALL THE
# AUTHORS OR COPYRIGHT HOLDERS BE LIABLE FOR ANY CLAIM, DAMAGES OR OTHER
# LIABILITY, WHETHER IN AN ACTION OF CONTRACT, TORT OR OTHERWISE, ARISING FROM,
# OUT OF OR IN CONNECTION WITH THE SOFTWARE OR THE USE OR OTHER DEALINGS IN THE
# SOFTWARE.
#
# Created 2024-2025 for the KU Leuven AidWear, AidFOG, and RevalExo projects
# by Maxim Yudayev [https://yudayev.com].
#
# ############

from abc import ABC, abstractmethod

import zmq
from utils.zmq_utils import *
import datetime

class NodeInterface(ABC):
  # Read-only property that every subclass must implement.
  @classmethod
  @abstractmethod
  def _log_source_tag(cls) -> str:
    pass

  @property
  @abstractmethod
  def _is_done(self) -> bool:
    pass

  @abstractmethod
  def _set_state(self, state) -> None:
    pass

  @abstractmethod
  def _initialize(self) -> None:
    pass

  @abstractmethod
  def _get_sync_socket(self) -> zmq.SyncSocket:
    pass

  @abstractmethod
  def _activate_kill_poller(self) -> None:
    pass

  @abstractmethod
  def _activate_data_poller(self) -> None:
    pass

  @abstractmethod
  def _deactivate_kill_poller(self) -> None:
    pass

  @abstractmethod
  def _send_kill_to_broker(self) -> None:
    pass

  @abstractmethod
  def _poll(self) -> tuple[list[zmq.SyncSocket], list[int]]:
    pass

  @abstractmethod
  def _on_poll(self, poll_res: tuple[list[zmq.SyncSocket], list[int]]) -> None:
    pass

  @abstractmethod
  def _trigger_stop(self) -> None:
    pass

  @abstractmethod
  def _on_sync_complete(self) -> None:
    pass


class NodeState(ABC):
  def __init__(self, context: NodeInterface):
    self._context = context

  @abstractmethod
  def run(self) -> None:
    pass

  def is_continue(self) -> bool:
    return True

  def kill(self) -> None:
    self._context._set_state(KillState(self._context))


class StartState(NodeState):
  def run(self):
    self._context._initialize()
    # Activate data poller in case Node goes into KillState.
    self._context._activate_data_poller()
    self._context._set_state(SyncState(self._context))


class SyncState(NodeState):
  def __init__(self, context: NodeInterface):
    super().__init__(context)
    self._sync = context._get_sync_socket()

  def run(self):
    self._sync.send_multipart([self._context._log_source_tag().encode('utf-8'), CMD_HELLO.encode('utf-8')])
    host, cmd = self._sync.recv_multipart()
    # print("%s received %s from %s." % (self._context._log_source_tag(),
    #                                    cmd.decode('utf-8'),
    #                                    host.decode('utf-8')),
    #                                    flush=True)
    if cmd.decode('utf-8') == "GO":
      print(f"{self._context._log_source_tag()} are RECORDING ", flush=True)
      if self._context._log_source_tag() == "cameras":
<<<<<<< HEAD
        print("Enter 'stop' in the terminal to stop the experiment", flush=True)
=======
        start_time = datetime.datetime.now().strftime("%H:%M:%S")
        print(f"Experiment started at: {start_time}", flush=True)
        print("Type 'stop' in this terminal and click ENTER to stop the experiment", flush=True)
>>>>>>> 385d3b26

    self._context._set_state(RunningState(self._context))


class RunningState(NodeState):
  def __init__(self, context):
    super().__init__(context)
    self._context._activate_kill_poller() 
    self._context._on_sync_complete()

  def run(self):
    poll_res: tuple[list[zmq.SyncSocket], list[int]] = self._context._poll()
    self._context._on_poll(poll_res)


class KillState(NodeState):
  def run(self):
    self._context._deactivate_kill_poller()
    self._context._send_kill_to_broker()
    self._context._trigger_stop()
    self._context._set_state(JoinState(self._context))

  # Override to ignore more kill calls because we are already ending process.
  def kill(self):
    pass


class JoinState(NodeState):
  def run(self):
    poll_res: tuple[list[zmq.SyncSocket], list[int]] = self._context._poll()
    self._context._on_poll(poll_res)

  def is_continue(self):
    return not self._context._is_done
  
  # Override to ignore more kill calls because we are already ending process.
  def kill(self):
    pass


class Node(NodeInterface):
  def __init__(self,
               host_ip: str = DNS_LOCALHOST,
               port_sync: str = PORT_SYNC_HOST,
               port_killsig: str = PORT_KILL) -> None:
    self._host_ip = host_ip
    self._port_sync = port_sync
    self._port_killsig = port_killsig
    self.__is_done = False

    self._state = StartState(self)

    self._ctx: zmq.Context = zmq.Context.instance()
    self._poller: zmq.Poller = zmq.Poller()


  @property
  def _is_done(self) -> bool:
    return self.__is_done
  

  @_is_done.setter
  def _is_done(self, done: bool) -> None:
    self.__is_done = done


  # Nodes are callable with FSM as entry-point.
  def __call__(self):
    while self._state.is_continue():
      self._state.run()
    self._cleanup()
    print("%s exited, goodbye <3"%self._log_source_tag(), flush=True)


  # FSM transition.
  def _set_state(self, state: NodeState) -> None:
    self._state = state


  # Pre-run setup of the backend specific to the Node implementaiton.
  # Generic setup should be run first.
  @abstractmethod
  def _initialize(self):
    # Socket to receive kill signal
    self._killsig: zmq.SyncSocket = self._ctx.socket(zmq.SUB)
    self._killsig.connect("tcp://%s:%s" % (DNS_LOCALHOST, self._port_killsig))
    topics = [TOPIC_KILL]
    for topic in topics: self._killsig.subscribe(topic)

    # Socket to indicate to broker that the subscriber is ready
    self._sync: zmq.SyncSocket = self._ctx.socket(zmq.REQ)
    self._sync.connect("tcp://%s:%s" % (self._host_ip, self._port_sync))
    # Socket to indicate to broker that the Node caught interrupt signal
    self._babykillsig: zmq.SyncSocket = self._ctx.socket(zmq.REQ)
    self._babykillsig.connect("tcp://%s:%s" % (DNS_LOCALHOST, PORT_KILL_BTN))


  def _get_sync_socket(self) -> zmq.SyncSocket:
    return self._sync


  # Start listening to the kill signal
  def _activate_kill_poller(self) -> None:
    self._poller.register(self._killsig, zmq.POLLIN)


  @abstractmethod
  def _activate_data_poller(self) -> None:
    pass


  # Stop listening to the kill signal.
  def _deactivate_kill_poller(self) -> None:
    #print("%s received KILL signal"%self._log_source_tag(), flush=True)
    # self._killsig.recv_multipart()
    self._poller.unregister(self._killsig)


  def _send_kill_to_broker(self):
    self._babykillsig.send_string(TOPIC_KILL)


  # Listens for events when new data is received from or when new data can be written to sockets,
  #   based on the active Poller settings of the Node implementation.
  def _poll(self) -> tuple[list[zmq.SyncSocket], list[int]]:
    return tuple(zip(*(self._poller.poll()))) # type: ignore


  # Actions to perform on the poll event.
  # Generic entry-point for all types of Nodes, based on their active Poller settings.
  # NOTE: if Node in JoinState, kill socket is no longer in the Poller and only higher-level logic is triggered.
  @abstractmethod
  def _on_poll(self, poll_res: tuple[list[zmq.SyncSocket], list[int]]) -> None:
    if self._killsig in poll_res[0]:
      self._state.kill()


  # Send signal to inheriting Node type to cooldown.
  #   Producer: stops sampling data, continue sending already captured until none is left, with last message labeled 'END'.
  #   Consumer: continues listening to data until each of subscribed Producers sent the last message.
  #   Pipeline: continues listening to data to produce results until each data sources sent the last message, and then labels the last message with 'END'.
  @abstractmethod
  def _trigger_stop(self) -> None:
    pass


  # Release of generic Node resources, must be done after releasing higher-level resources.
  @abstractmethod
  def _cleanup(self):
    self._killsig.close()
    self._babykillsig.close()
    self._sync.close()
    # Destroy ZeroMQ context.
    self._ctx.term()<|MERGE_RESOLUTION|>--- conflicted
+++ resolved
@@ -126,13 +126,9 @@
     if cmd.decode('utf-8') == "GO":
       print(f"{self._context._log_source_tag()} are RECORDING ", flush=True)
       if self._context._log_source_tag() == "cameras":
-<<<<<<< HEAD
-        print("Enter 'stop' in the terminal to stop the experiment", flush=True)
-=======
         start_time = datetime.datetime.now().strftime("%H:%M:%S")
         print(f"Experiment started at: {start_time}", flush=True)
         print("Type 'stop' in this terminal and click ENTER to stop the experiment", flush=True)
->>>>>>> 385d3b26
 
     self._context._set_state(RunningState(self._context))
 
